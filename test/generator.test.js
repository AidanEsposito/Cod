--- conflicted
+++ resolved
@@ -281,7 +281,6 @@
   // 185-192
 
   {
-<<<<<<< HEAD
     name: "function calls in expressions",
     source: `
       ocean number x(){
@@ -301,30 +300,16 @@
     name: "function calls in statements",
     source: `
       ocean lost x(){
-=======
-    name: "function calls",
-    source: `
-      ocean number x(){
-        cast: 1
->>>>>>> 8769be05
       }
       x()
     `,
     expected: dedent`
       function x_1() {
-<<<<<<< HEAD
-=======
         console.log(1);
->>>>>>> 8769be05
       }
       x_1();
     `,
   },
-<<<<<<< HEAD
-
-  //148-152
-=======
->>>>>>> 8769be05
 
   {
     name: "try catch",
